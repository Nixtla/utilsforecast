import inspect
import math
import warnings
from functools import partial

import narwhals.stable.v2 as nw
import numpy as np
import pandas as pd
import pytest

import utilsforecast.losses as ufl
from utilsforecast.data import generate_series


warnings.filterwarnings("ignore", message="Unknown section References")


def pd_vs_pl(pd_df, pl_df, models):
    """Compare pandas and polars results for narwhals-based loss functions."""
    pd.testing.assert_frame_equal(
        pd_df[models].reset_index(drop=True),
        pl_df[models].to_pandas().reset_index(drop=True)
    )


# @pytest.fixture(scope="module")
def setup_series(engine):
    models = ["model0", "model1"]
    series = generate_series(10, n_models=2, level=[80], engine=engine)
    return series, models


@pytest.fixture
def quantile_test_data():
    df = pd.DataFrame(
        {
            "unique_id": [0, 1, 2],
            "y": [1.0, 2.0, 3.0],
            "overestimation": [2.0, 3.0, 4.0],  # y + 1
            "underestimation": [0.0, 1.0, 2.0],  # y - 1
        }
    )
    df["unique_id"] = df["unique_id"].astype("category")
    df = pd.concat([df, df.assign(unique_id=2)]).reset_index(drop=True)

    ql_models_test = ["overestimation", "underestimation"]
    quantiles = np.array([0.1, 0.9])

    return df, ql_models_test, quantiles


@pytest.fixture
def quantile_models():
    return {
        0.1: {
            "model0": "model0-lo-80",
            "model1": "model1-lo-80",
        },
        0.9: {
            "model0": "model0-hi-80",
            "model1": "model1-hi-80",
        },
    }


@pytest.fixture
def multi_quantile_models():
    return {
        "model0": ["model0-lo-80", "model0-hi-80"],
        "model1": ["model1-lo-80", "model1-hi-80"],
    }


<<<<<<< HEAD
def pd_vs_pl(pd_df, pl_df, models):
    pd.testing.assert_frame_equal(pd_df[models],
                                  pl_df.to_pandas().sort_values(["unique_id"], ignore_index=True)[models],
                                  check_names=False,)


class TestBasicMetrics:
    def test_mae(self, setup_series):
        series, series_pl, models = setup_series
        pd_vs_pl(
            mae(series, models),
            mae(series_pl, models),
            models,
        )
        
    def test_mse(self, setup_series):
        series, series_pl, models = setup_series
        pd_vs_pl(
            mse(series, models),
            mse(series_pl, models),
            models,
        )
=======
def manual_loop(df, models, loss_fn, seasonality=None, baseline=None):
    df = nw.from_native(df)
    results = []
    requires_train = "y_train" in inspect.signature(loss_fn).parameters
    for uid, uid_df in df.group_by("unique_id"):
        uid_res = {"unique_id": uid}
        y_true = uid_df["y"].to_numpy()
        kwargs = {}
        if requires_train:
            kwargs["y_train"] = y_true
        if seasonality is not None:
            kwargs["seasonality"] = seasonality
        if baseline is not None:
            kwargs["y_pred_baseline"] = uid_df[baseline].to_numpy()
        for model in models:
            y_pred = uid_df[model].to_numpy()
            uid_res[model] = loss_fn(y_true, y_pred, **kwargs)
        results.append(uid_res)
    return pd.DataFrame(results)


def mae_single(y_true, y_pred, **kwargs):
    return np.abs(y_true - y_pred).mean()

>>>>>>> 4b36a7bf

def mse_single(y_true, y_pred, **kwargs):
    return np.square(y_true - y_pred).mean()


def rmse_single(y_true, y_pred, **kwargs):
    return np.sqrt(np.square(y_true - y_pred).mean())


def bias_single(y_true, y_pred, **kwargs):
    return np.mean(y_pred - y_true)


def cfe_single(y_true, y_pred, **kwargs):
    return np.sum(y_pred - y_true)


def pis_single(y_true, y_pred, **kwargs):
    return np.sum(np.abs(y_pred - y_true))


def spis_single(y_true, y_pred, **kwargs):
    return np.sum(np.abs(y_pred - y_true)) / np.mean(y_true)


def mape_single(y_true, y_pred, **kwargs):
    return np.mean(np.abs(y_true - y_pred) / y_true)


def smape_single(y_true, y_pred, **kwargs):
    return np.mean(np.abs(y_true - y_pred) / (y_true + y_pred))


def mase_single(y_true, y_pred, y_train, seasonality, **kwargs):
    scale = np.abs(y_train[:-seasonality] - y_train[seasonality:]).mean()
    return np.abs(y_true - y_pred).mean() / scale


def rmae_single(y_true, y_pred, baseline, **kwargs):
    num = np.abs(y_true - y_pred).mean()
    den = np.abs(y_true - baseline).mean()
    return num / den


def msse_single(y_true, y_pred, seasonality, y_train, **kwargs):
    num = np.square(y_true - y_pred).mean()
    den = np.square(y_train[:-seasonality] - y_train[seasonality:]).mean()
    return num / den


def rmsse_single(y_true, y_pred, seasonality, y_train, **kwargs):
    num = np.square(y_true - y_pred).mean()
    den = np.square(y_train[:-seasonality] - y_train[seasonality:]).mean()
    return math.sqrt(num / den)


def nd_single(y_true, y_pred, **kwargs):
    return np.abs(y_true - y_pred).sum() / np.abs(y_true).sum()


def coverage_single(y_true, y_pred_lo, y_pred_hi, **kwargs):
    return np.mean((y_true >= y_pred_lo) & (y_true <= y_pred_hi))


def tweedie_deviance_single(y_true, y_pred, power, **kwargs):
    if power == 0:
        return np.mean((y_true - y_pred) ** 2)
    elif power == 1:
        return np.mean(2 * (y_true * np.log(y_true / y_pred) - (y_true - y_pred)))
    elif power == 2:
        return np.mean(2 * (np.log(y_pred) - np.log(y_true)) + y_true / y_pred - 1)
    else:
        return np.mean(
            2
            * (
                (y_true ** (2 - power)) / ((1 - power) * (2 - power))
                - (y_true * (y_pred ** (1 - power))) / (1 - power)
                + (y_pred ** (2 - power)) / (2 - power)
            )
        )
<<<<<<< HEAD
        pd.testing.assert_frame_equal(out_pl.to_pandas().sort_values(by=["unique_id"], ignore_index=True), expected)
        
    def test_linex_loss_numerical(self):
        """
        Numerical check for Linex loss with a=0.2 for both Pandas and Polars.
        """
        df = pd.DataFrame({
        "unique_id": ["A", "A", "A"],
        "y": [1.0, 2.0, 3.0],
        "model1": [1.0, 2.5, 2.0],  # errors: 0.0, 0.5, -1.0
        })

        a = 0.2
        errors = [0.0, 0.5, -1.0]
        expected_val = np.mean([np.exp(a * e) - a * e - 1 for e in errors])

        expected = pd.DataFrame({
            "unique_id": ["A"],
            "model1": [expected_val]
        })

        # Pandas test
        out_pd = linex(df, ["model1"], a=a)
        pd.testing.assert_frame_equal(out_pd, expected)

        # Polars test
        out_pl = linex(pl.DataFrame(df), ["model1"], a=a)
        pd.testing.assert_frame_equal(out_pl.to_pandas().sort_values(by=["unique_id"], ignore_index=True), expected)


class TestPercentageErrors:
    def test_mape(self, setup_series):
        series, series_pl, models = setup_series
        pd_vs_pl(
            mape(series, models),
            mape(series_pl, models),
            models,
        )
=======


def linex_single(y_true, y_pred, a=1.0, **kwargs):
    error = y_pred - y_true
    return np.mean(np.exp(a * error) - a * error - 1)


@pytest.mark.parametrize("engine", ["pandas", "polars"])
@pytest.mark.parametrize(
    "utils_fn,single_fn",
    [
        (ufl.mae, mae_single),
        (ufl.mse, mse_single),
        (ufl.rmse, rmse_single),
        (ufl.bias, bias_single),
        (ufl.cfe, cfe_single),
        (ufl.pis, pis_single),
        (ufl.spis, spis_single),
        (ufl.mape, mape_single),
        (ufl.smape, smape_single),
        (ufl.mase, mase_single),
        (ufl.rmae, rmae_single),
        (ufl.msse, msse_single),
        (ufl.rmsse, rmsse_single),
        (ufl.nd, nd_single),
        (ufl.coverage, coverage_single),
        (ufl.linex, linex_single),
        (
            partial(ufl.linex, a=2.0),
            partial(linex_single, a=2.0),
        ),
        (
            partial(ufl.linex, a=-1.5),
            partial(linex_single, a=-1.5),
        ),
        (
            partial(ufl.tweedie_deviance, power=0),
            partial(tweedie_deviance_single, power=0),
        ),
        (
            partial(ufl.tweedie_deviance, power=1),
            partial(tweedie_deviance_single, power=1),
        ),
        (
            partial(ufl.tweedie_deviance, power=2),
            partial(tweedie_deviance_single, power=2),
        ),
    ],
)
def test_loss(engine, utils_fn, single_fn):
    series, models = setup_series(engine)
    seasonality = 7
    level = 80
    baseline = models[0]
    loss_params = inspect.signature(utils_fn).parameters
    kwargs = {}
    if "seasonality" in loss_params:
        kwargs["seasonality"] = seasonality
    if "train_df" in loss_params:
        kwargs["train_df"] = series
    if "baseline" in loss_params:
        kwargs["baseline"] = baseline
    if "level" in loss_params:
        kwargs["level"] = level
    if "a" in loss_params:
        # Get the default value or use 1.0
        kwargs["a"] = loss_params["a"].default if loss_params["a"].default != inspect.Parameter.empty else 1.0
    actual = utils_fn(series, models, **kwargs)

    df = nw.from_native(series)
    results = []
    for (uid,), uid_df in df.group_by("unique_id"):
        uid_res = {"unique_id": uid}
        y_true = uid_df["y"].to_numpy()
        for model in models:
            single_kwargs = {}
            if "level" in loss_params:
                single_kwargs["y_pred_lo"] = uid_df[f"{model}-lo-{level}"].to_numpy()
                single_kwargs["y_pred_hi"] = uid_df[f"{model}-hi-{level}"].to_numpy()
            y_pred = uid_df[model].to_numpy()
            uid_res[model] = single_fn(
                y_true,
                y_pred=y_pred,
                y_train=y_true,
                seasonality=seasonality,
                baseline=uid_df[baseline].to_numpy(),
                **single_kwargs,
            )
        results.append(uid_res)

    expected = nw.from_native(type(series)(results)).sort("unique_id")
    actual = nw.from_native(actual).sort("unique_id")
    np.testing.assert_allclose(actual[models], expected[models])


@pytest.mark.parametrize("engine", ["pandas", "polars"])
def test_linex_loss_numerical(engine):
    """Test linex loss with known numerical values."""
    a = 0.2

    # Create test data using narwhals-agnostic approach
    data = {
        "unique_id": [0, 0, 0],
        "y": [1.0, 2.0, 3.0],
        "model": [1.0, 2.5, 2.0],
    }
>>>>>>> 4b36a7bf

    if engine == "pandas":
        df = pd.DataFrame(data)
    else:
        import polars as pl
        df = pl.DataFrame(data)

    # Calculate expected value
    # errors: model - y = [0.0, 0.5, -1.0]
    # linex: exp(a*e) - a*e - 1
    errors = np.array([0.0, 0.5, -1.0])
    expected_values = np.exp(a * errors) - a * errors - 1
    expected_mean = expected_values.mean()

    # Calculate actual using narwhals
    result = ufl.linex(df, ["model"], a=a)
    actual_value = nw.from_native(result)["model"].item()

    # Assert
    np.testing.assert_allclose(actual_value, expected_mean, rtol=1e-10)


@pytest.mark.parametrize("engine", ["pandas", "polars"])
def test_spis(engine):
    """Test scaled PIS (sPIS)."""
    series, models = setup_series(engine)
    result = ufl.spis(df=series, train_df=series, models=models)

    # Check that result has correct shape
    assert result.shape[0] > 0
    df_nw = nw.from_native(result)

    # Check that all model columns exist
    for col in models:
        assert col in df_nw.columns
        # Check no nulls - narwhals series uses null_count()
        assert df_nw[col].null_count() == 0


def quantile_loss_single(y_true, y_pred, q, **kwargs):
    delta_y = y_true - y_pred
    return np.maximum(q * delta_y, (q - 1) * delta_y).mean()


def scaled_quantile_loss_single(y_true, y_pred, q, y_train, seasonality, **kwargs):
    qloss = quantile_loss_single(y_true, y_pred, q)
    scale = mae_single(y_train[seasonality:], y_train[:-seasonality])
    return qloss / scale


def calibration_single(y_true, y_pred, **kwargs):
    return np.mean(y_true < y_pred)


@pytest.mark.parametrize("engine", ["pandas", "polars"])
@pytest.mark.parametrize("q", [0.1, 0.9])
@pytest.mark.parametrize(
    "utils_fn,single_fn",
    [
        (ufl.quantile_loss, quantile_loss_single),
        (ufl.scaled_quantile_loss, scaled_quantile_loss_single),
        (ufl.calibration, calibration_single),
    ],
)
def test_single_quantile_losses(engine, utils_fn, single_fn, q):
    series, models = setup_series(engine)
    q_models = {
        0.1: {
            "model0": "model0-lo-80",
            "model1": "model1-lo-80",
        },
        0.9: {
            "model0": "model0-hi-80",
            "model1": "model1-hi-80",
        },
    }
    seasonality = 7
    loss_params = inspect.signature(utils_fn).parameters
    kwargs = {}
    if "seasonality" in loss_params:
        kwargs["seasonality"] = seasonality
    if "train_df" in loss_params:
        kwargs["train_df"] = series
    if "q" in loss_params:
        kwargs["q"] = q
    actual = utils_fn(series, q_models[q], **kwargs)

    df = nw.from_native(series)
    results = []
    for (uid,), uid_df in df.group_by("unique_id"):
        uid_res = {"unique_id": uid}
        y_true = uid_df["y"].to_numpy()
        for model, pred_col in q_models[q].items():
            y_pred = uid_df[pred_col].to_numpy()
            uid_res[model] = single_fn(
                y_true,
                y_pred,
                y_train=y_true,
                seasonality=seasonality,
                q=q,
            )
        results.append(uid_res)

    expected = nw.from_native(type(series)(results)).sort("unique_id")
    actual = nw.from_native(actual).sort("unique_id")
    np.testing.assert_allclose(actual[models], expected[models])


class TestQuantileLoss:
    def test_quantile_loss_basic(self, quantile_test_data):
        df, ql_models_test, quantiles = quantile_test_data

        for q in quantiles:
            ql_df = ufl.quantile_loss(
                df, models=dict(zip(ql_models_test, ql_models_test)), q=q
            )
            # For overestimation, delta_y = y - y_hat = -1 so ql = max(-q, -(q-1))
            expected_over = max(-q, -(q - 1))
            assert all(expected_over == ql for ql in ql_df["overestimation"])
            # For underestimation, delta_y = y - y_hat = 1, so ql = max(q, q-1)
            expected_under = max(q, q - 1)
            assert all(expected_under == ql for ql in ql_df["underestimation"])

    @pytest.mark.parametrize("engine", ["pandas", "polars"])
    @pytest.mark.parametrize("q", [0.1, 0.9])
    def test_quantile_loss_engines(self, engine, q, quantile_models):
        series, models = setup_series(engine)
        result = ufl.quantile_loss(series, quantile_models[q], q=q)
        assert result.shape[0] > 0  # Has results
        df_nw = nw.from_native(result)
        for col in models:
            assert col in df_nw.columns

    @pytest.mark.parametrize("engine", ["pandas", "polars"])
    @pytest.mark.parametrize("q", [0.1, 0.9])
    def test_scaled_quantile_loss_engines(self, engine, q, quantile_models):
        series, models = setup_series(engine)
        result = ufl.scaled_quantile_loss(
            series, quantile_models[q], seasonality=1, train_df=series, q=q
        )
        assert result.shape[0] > 0  # Has results
        df_nw = nw.from_native(result)
        for col in models:
            assert col in df_nw.columns


class TestMultiQuantileLoss:
    def test_multi_quantile_loss_calculation(
        self, multi_quantile_models, quantile_models
    ):
        series, models = setup_series("pandas")
        quantiles = np.array([0.1, 0.9])

        expected = (
            pd.concat(
                [
                    ufl.quantile_loss(series, models=quantile_models[q], q=q)
                    for q in quantiles
                ]
            )
            .groupby("unique_id", observed=True, as_index=False)
            .mean()
        )

        actual = ufl.mqloss(series, models=multi_quantile_models, quantiles=quantiles)
        pd.testing.assert_frame_equal(actual, expected)

    @pytest.mark.parametrize("engine", ["pandas", "polars"])
    def test_multi_quantile_loss_engines(self, engine, multi_quantile_models):
        series, models = setup_series(engine)
        quantiles = np.array([0.1, 0.9])

        result = ufl.mqloss(series, multi_quantile_models, quantiles=quantiles)
        assert result.shape[0] > 0
        df_nw = nw.from_native(result)
        for col in models:
            assert col in df_nw.columns

    @pytest.mark.parametrize("engine", ["pandas", "polars"])
    def test_multi_quantile_loss_output_shape(self, engine, multi_quantile_models):
        series, models = setup_series(engine)
        quantiles = np.array([0.1, 0.9])

        df_nw = nw.from_native(series)
        df_test = df_nw.with_columns(nw.col("unique_id").cast(nw.String))

        mql_df = ufl.mqloss(df_test.to_native(), multi_quantile_models, quantiles=quantiles)

        # Check shape
        expected_shape = (df_nw["unique_id"].n_unique(), 1 + len(models))
        assert mql_df.shape == expected_shape

        # Check for null values
        mql_nw = nw.from_native(mql_df)
        for col in models:
            assert mql_nw[col].null_count() == 0

    @pytest.mark.parametrize("engine", ["pandas", "polars"])
    def test_scaled_multi_quantile_loss_engines(self, engine, multi_quantile_models):
        series, models = setup_series(engine)
        quantiles = np.array([0.1, 0.9])

        result = ufl.scaled_mqloss(
            series,
            multi_quantile_models,
            quantiles=quantiles,
            seasonality=1,
            train_df=series,
        )
        assert result.shape[0] > 0
        df_nw = nw.from_native(result)
        for col in models:
            assert col in df_nw.columns


class TestProbabilisticMetrics:
    @pytest.mark.parametrize("engine", ["pandas", "polars"])
    def test_coverage(self, engine):
        series, models = setup_series(engine)
        result = ufl.coverage(series, models, 80)
        assert result.shape[0] > 0
        df_nw = nw.from_native(result)
        for col in models:
            assert col in df_nw.columns

    @pytest.mark.parametrize("engine", ["pandas", "polars"])
    def test_calibration(self, engine, quantile_models):
        series, models = setup_series(engine)
        result = ufl.calibration(series, quantile_models[0.1])
        assert result.shape[0] > 0
        df_nw = nw.from_native(result)
        for col in models:
            assert col in df_nw.columns

    @pytest.mark.parametrize("engine", ["pandas", "polars"])
    def test_scaled_crps(self, engine, multi_quantile_models):
        series, models = setup_series(engine)
        quantiles = np.array([0.1, 0.9])

        result = ufl.scaled_crps(series, multi_quantile_models, quantiles)
        assert result.shape[0] > 0
        df_nw = nw.from_native(result)
        for col in models:
            assert col in df_nw.columns


class TestTweedieDeviance:
    @pytest.mark.parametrize("engine", ["pandas", "polars"])
    @pytest.mark.parametrize("power", [0, 1, 1.5, 2, 3])
    def test_non_zero_handling(self, engine, power):
        series, models = setup_series(engine)
        # Test Tweedie deviance
        td = ufl.tweedie_deviance(series, models, target_col="y", power=power)
        td_nw = nw.from_native(td)

        # Test for NaNs and infinites
        for col in models:
            assert td_nw[col].null_count() == 0, (
                f"NaNs found in {engine} DataFrame for power {power}"
            )

    @pytest.mark.parametrize("engine", ["pandas", "polars"])
    @pytest.mark.parametrize("power", [0, 1, 1.5])
    def test_zero_handling(self, engine, power):
        series, models = setup_series(engine)
        # Test zero handling (skip power >=2 since it requires all y > 0)
        # Set first unique_id's y values to 0 using narwhals
        series_nw = nw.from_native(series)
        first_id = series_nw["unique_id"].head(1).item()
        series_nw = series_nw.with_columns(
            nw.when(nw.col("unique_id") == first_id)
            .then(0.0)
            .otherwise(nw.col("y"))
            .alias("y")
        )
        series = series_nw.to_native()

        # Test Tweedie deviance
        td = ufl.tweedie_deviance(series, models, target_col="y", power=power)
        td_nw = nw.from_native(td)

        # Test for NaNs
        for col in models:
            assert td_nw[col].null_count() == 0, (
                f"NaNs found in {engine} DataFrame for power {power}"
            )<|MERGE_RESOLUTION|>--- conflicted
+++ resolved
@@ -71,30 +71,6 @@
     }
 
 
-<<<<<<< HEAD
-def pd_vs_pl(pd_df, pl_df, models):
-    pd.testing.assert_frame_equal(pd_df[models],
-                                  pl_df.to_pandas().sort_values(["unique_id"], ignore_index=True)[models],
-                                  check_names=False,)
-
-
-class TestBasicMetrics:
-    def test_mae(self, setup_series):
-        series, series_pl, models = setup_series
-        pd_vs_pl(
-            mae(series, models),
-            mae(series_pl, models),
-            models,
-        )
-        
-    def test_mse(self, setup_series):
-        series, series_pl, models = setup_series
-        pd_vs_pl(
-            mse(series, models),
-            mse(series_pl, models),
-            models,
-        )
-=======
 def manual_loop(df, models, loss_fn, seasonality=None, baseline=None):
     df = nw.from_native(df)
     results = []
@@ -119,7 +95,6 @@
 def mae_single(y_true, y_pred, **kwargs):
     return np.abs(y_true - y_pred).mean()
 
->>>>>>> 4b36a7bf
 
 def mse_single(y_true, y_pred, **kwargs):
     return np.square(y_true - y_pred).mean()
@@ -200,46 +175,6 @@
                 + (y_pred ** (2 - power)) / (2 - power)
             )
         )
-<<<<<<< HEAD
-        pd.testing.assert_frame_equal(out_pl.to_pandas().sort_values(by=["unique_id"], ignore_index=True), expected)
-        
-    def test_linex_loss_numerical(self):
-        """
-        Numerical check for Linex loss with a=0.2 for both Pandas and Polars.
-        """
-        df = pd.DataFrame({
-        "unique_id": ["A", "A", "A"],
-        "y": [1.0, 2.0, 3.0],
-        "model1": [1.0, 2.5, 2.0],  # errors: 0.0, 0.5, -1.0
-        })
-
-        a = 0.2
-        errors = [0.0, 0.5, -1.0]
-        expected_val = np.mean([np.exp(a * e) - a * e - 1 for e in errors])
-
-        expected = pd.DataFrame({
-            "unique_id": ["A"],
-            "model1": [expected_val]
-        })
-
-        # Pandas test
-        out_pd = linex(df, ["model1"], a=a)
-        pd.testing.assert_frame_equal(out_pd, expected)
-
-        # Polars test
-        out_pl = linex(pl.DataFrame(df), ["model1"], a=a)
-        pd.testing.assert_frame_equal(out_pl.to_pandas().sort_values(by=["unique_id"], ignore_index=True), expected)
-
-
-class TestPercentageErrors:
-    def test_mape(self, setup_series):
-        series, series_pl, models = setup_series
-        pd_vs_pl(
-            mape(series, models),
-            mape(series_pl, models),
-            models,
-        )
-=======
 
 
 def linex_single(y_true, y_pred, a=1.0, **kwargs):
@@ -346,7 +281,6 @@
         "y": [1.0, 2.0, 3.0],
         "model": [1.0, 2.5, 2.0],
     }
->>>>>>> 4b36a7bf
 
     if engine == "pandas":
         df = pd.DataFrame(data)
