[DEFAULT]
repo = utilsforecast
lib_name = utilsforecast
version = 0.1.12
min_python = 3.8
license = apache2
black_formatting = True
doc_path = _docs
lib_path = utilsforecast
nbs_path = nbs
recursive = True
tst_flags = datasets matplotlib polars pyarrow scipy
put_version_in_init = True
branch = main
custom_sidebar = True
doc_host = https://Nixtla.github.io
doc_baseurl = /utilsforecast
git_url = https://github.com/Nixtla/utilsforecast
title = utilsforecast
audience = Developers
author = Nixtla
author_email = business@nixtla.io
copyright = Nixtla Inc.
description = Forecasting utilities
keywords = time-series analysis forecasting
language = English
status = 3
user = Nixtla
requirements = numpy packaging pandas>=1.1.1
plotting_requirements = pandas[plot] plotly plotly-resampler
<<<<<<< HEAD
polars_requirements = polars
=======
scalers_requirements = numba scipy
polars_requirements = polars numpy<2
>>>>>>> 0df5ae6c
dev_requirements = datasetsforecast==0.0.8 nbdev pyarrow
readme_nb = index.ipynb
allowed_metadata_keys = 
allowed_cell_metadata_keys = 
jupyter_hooks = True
clean_ids = True
clear_all = False<|MERGE_RESOLUTION|>--- conflicted
+++ resolved
@@ -28,12 +28,13 @@
 user = Nixtla
 requirements = numpy packaging pandas>=1.1.1
 plotting_requirements = pandas[plot] plotly plotly-resampler
-<<<<<<< HEAD
-polars_requirements = polars
-=======
-scalers_requirements = numba scipy
-polars_requirements = polars numpy<2
->>>>>>> 0df5ae6c
+
+
+
+
+polars_requirements = polars<2 numpy
+
+
 dev_requirements = datasetsforecast==0.0.8 nbdev pyarrow
 readme_nb = index.ipynb
 allowed_metadata_keys = 
