"""Loss functions for model evaluation."""

__all__ = ['mae', 'mse', 'rmse', 'bias', 'cfe', 'pis', 'spis', 'mape', 'smape', 'mase', 'rmae', 'nd', 'msse', 'rmsse',
           'quantile_loss', 'scaled_quantile_loss', 'mqloss', 'scaled_mqloss', 'coverage', 'calibration', 'scaled_crps',
           'tweedie_deviance', 'linex']


from typing import Callable, Dict, List, Union

import narwhals as nw
import numpy as np
import pandas as pd

import utilsforecast.processing as ufp

from .compat import DFType, pl, pl_Expr


def _base_docstring(*args, **kwargs) -> Callable:
    base_docstring = """

    Args:
        df (pandas or polars DataFrame): Input dataframe with id, actual values and predictions.
        models (list of str): Columns that identify the models predictions.
        id_col (str, optional): Column that identifies each serie. Defaults to 'unique_id'.
        target_col (str, optional): Column that contains the target. Defaults to 'y'.

    Returns:
        pandas or polars DataFrame: dataframe with one row per id and one column per model.
    """

    def docstring_decorator(f: Callable):
        if f.__doc__ is not None:
            f.__doc__ += base_docstring
        return f

    return docstring_decorator(*args, **kwargs)


def _scale_loss(
    loss_df: DFType,
    scale_type: str,
    models: List[str],
    seasonality: int,
    train_df: DFType,
    id_col: str = "unique_id",
    target_col: str = "y",
    time_col: str = "ds",
    cutoff_col: str = "cutoff"
) -> DFType:
    """
    Args:
        loss_df (pandas or polars DataFrame): Input dataframe with id, actuals, predictions and losses results.
        scale_type (str): Type of scaling. Possible values are 'absolute_error' or 'squared_error'.
        models (list of str): Columns that identify the models predictions.
        seasonality (int): Main frequency of the time series;
            Hourly 24, Daily 7, Weekly 52, Monthly 12, Quarterly 4, Yearly 1.
        train_df (pandas or polars DataFrame): Training dataframe with id and actual values. Must be sorted by time.
        id_col (str, optional): Column that identifies each serie. Defaults to 'unique_id'.
        target_col (str, optional): Column that contains the target. Defaults to 'y'.
        time_col (str, optional): Column that contains the time values. Defaults to 'ds'.
        cutoff_col (str, optional): Column that identifies the cutoff point for each forecast cv. Defaults to 'cutoff'.

    Returns:
        pandas or polars DataFrame: dataframe with one row per id and one column per model.

    References:
        [1] https://robjhyndman.com/papers/mase.pdf
    """
    loss_nw = nw.from_native(loss_df)
    train_nw = nw.from_native(train_df)

    lagged = nw.col(target_col).shift(seasonality).over(id_col)

    if scale_type == "absolute_error":
        scale_expr = [(nw.col(target_col) - lagged).abs().alias("scale")]
    else:
        scale_expr = [((nw.col(target_col) - lagged) ** 2).alias("scale")]

    group_cols: list[str]
    if cutoff_col in loss_df.columns:
        scale = train_nw.select([id_col, time_col] + scale_expr)
        group_cols = [cutoff_col, id_col]
        scale = scale.with_columns(time_col, nw.col("scale").rolling_mean(window_size=int(1e12), min_samples=1).over(id_col).alias("scale"))
        full_nw = loss_nw.join(scale, left_on=group_cols, right_on=[time_col, id_col], how="left")
        full_nw = full_nw.with_columns(nw.when(nw.col("scale") == 0).then(float("nan")).otherwise(nw.col("scale")).alias("scale"))
    else:
        scale = train_nw.select([id_col] + scale_expr)
        group_cols = [id_col]
        scale = train_nw.select([id_col] + scale_expr)
        scale = scale.group_by(id_col).agg([nw.col("scale").mean()])
        full_nw = loss_nw.join(scale, on=group_cols, how="left")

    res = full_nw.select(
        [
            *group_cols,
            *[
                (nw.col(model) / nw.col("scale")).fill_nan(0).alias(model)
                for model in models
            ],
        ]
    )
    res = res.group_by(group_cols).agg([nw.col(m).mean().alias(m) for m in models])
    res = res.to_native()

    return res


@_base_docstring
def mae(
    df: DFType,
    models: List[str],
    id_col: str = "unique_id",
    target_col: str = "y",
    cutoff_col: str = "cutoff",
) -> DFType:
    """Mean Absolute Error (MAE)

    MAE measures the relative prediction
    accuracy of a forecasting method by calculating the
    deviation of the prediction and the true
    value at a given time and averages these devations
    over the length of the series."""
    if cutoff_col in df.columns:
        group_cols = [cutoff_col, id_col]
    else:
        group_cols = [id_col]

    res = nw.from_native(df)
    res = res.with_columns([(nw.col(target_col) - nw.col(m)).abs().alias(m) for m in models])
    res = res.group_by(group_cols).agg([nw.col(m).mean().alias(m) for m in models])
    res = res.to_native()

    return res


@_base_docstring
def mse(
    df: DFType,
    models: List[str],
    id_col: str = "unique_id",
    target_col: str = "y",
    cutoff_col: str = "cutoff",
) -> DFType:
    """Mean Squared Error (MSE)

    MSE measures the relative prediction
    accuracy of a forecasting method by calculating the
    squared deviation of the prediction and the true
    value at a given time, and averages these devations
    over the length of the series."""
    
    if cutoff_col in df.columns:
        group_cols = [cutoff_col, id_col]
    else:
        group_cols = [id_col]

    res = nw.from_native(df)
    res = res.with_columns([((nw.col(target_col) - nw.col(m)) ** 2).alias(m) for m in models])
    res = res.group_by(group_cols).agg([nw.col(m).mean().alias(m) for m in models])
    res = res.to_native()

    return res


@_base_docstring
def rmse(
    df: DFType,
    models: List[str],
    id_col: str = "unique_id",
    target_col: str = "y",
    cutoff_col: str = "cutoff",
) -> DFType:
    """Root Mean Squared Error (RMSE)

    RMSE measures the relative prediction
    accuracy of a forecasting method by calculating the squared deviation
    of the prediction and the observed value at a given time and
    averages these devations over the length of the series.
    Finally the RMSE will be in the same scale
    as the original time series so its comparison with other
    series is possible only if they share a common scale.
    RMSE has a direct connection to the L2 norm."""

    if cutoff_col in df.columns:
        group_cols = [cutoff_col, id_col]
    else:
        group_cols = [id_col]

    res = nw.from_native(df)
    res = res.with_columns([((nw.col(target_col) - nw.col(m)) ** 2).alias(m) for m in models])
    res = res.group_by(group_cols).agg([nw.col(m).mean().sqrt().alias(m) for m in models])
    res = res.to_native()

    return res

@_base_docstring
def bias(
    df: DFType,
    models: List[str],
    id_col: str = "unique_id",
    target_col: str = "y",
    cutoff_col: str = "cutoff"
) -> DFType:
    """Forecast estimator bias.

    Defined as prediction - actual"""

    if cutoff_col in df.columns:
        group_cols = [cutoff_col, id_col]
    else:
        group_cols = [id_col]

    res = nw.from_native(df)
    res = res.with_columns([(nw.col(m) - nw.col(target_col)).alias(m) for m in models])
    res = res.group_by(group_cols).agg([nw.col(m).mean().alias(m) for m in models])
    res = res.to_native()

    return res


@_base_docstring
def cfe(
    df: DFType,
    models: List[str],
    id_col: str = "unique_id",
    target_col: str = "y",
    cutoff_col: str = "cutoff"
) -> DFType:
    """
    Cumulative Forecast Error (CFE)

    Total signed forecast error per series. Positive values mean under forecast; negative mean over forecast.
    """
    if cutoff_col in df.columns:
        group_cols = [cutoff_col, id_col]
    else:
        group_cols = [id_col]

    res = nw.from_native(df)
    res = res.with_columns([(nw.col(m) - nw.col(target_col)).alias(m) for m in models])
    res = res.group_by(group_cols).agg([nw.col(m).sum().alias(m) for m in models])
    res = res.to_native()

    return res


@_base_docstring
def pis(
    df: DFType,
    models: List[str],
    id_col: str = "unique_id",
    target_col: str = "y",
    cutoff_col: str = "cutoff"
) -> DFType:
    """
    Compute the raw Absolute Periods In Stock (PIS) for one or multiple models.

    The PIS metric sums the absolute forecast errors per series without any scaling,
    yielding a scale-dependent measure of bias.
    """
    if cutoff_col in df.columns:
        group_cols = [cutoff_col, id_col]
    else:
        group_cols = [id_col]

    res = nw.from_native(df)
    res = res.with_columns([(nw.col(m) - nw.col(target_col)).abs().alias(m) for m in models])
    res = res.group_by(group_cols).agg([nw.col(m).sum().alias(m) for m in models])
    res = res.to_native()

    return res


@_base_docstring
def spis(
    df: DFType,
    train_df: DFType,
    models: List[str],
    id_col: str = "unique_id",
    target_col: str = "y",
    time_col: str = "ds",
    cutoff_col: str = "cutoff"
) -> DFType:
    """
    Compute the scaled Absolute Periods In Stock (sAPIS) for one or multiple models.

    The sPIS metric scales the sum of absolute forecast errors by the mean in-sample demand,
    yielding a scale-independent bias measure that can be aggregated across series.
    """
<<<<<<< HEAD

    loss_df = pis(df, models, id_col, target_col, cutoff_col)

    loss_nw = nw.from_native(loss_df)
    train_nw = nw.from_native(train_df)
    scale_expr = [nw.col(target_col).alias("scale")]

    group_cols: list[str]
    if cutoff_col in loss_df.columns:
        scale = train_nw.select([id_col, time_col] + scale_expr)
        group_cols = [cutoff_col, id_col]
        scale = scale.with_columns(time_col, nw.col("scale").rolling_mean(window_size=int(1e12), min_samples=1).over(id_col).alias("scale"))
        full_nw = loss_nw.join(scale, left_on=group_cols, right_on=[time_col, id_col], how="left")
        full_nw = full_nw.with_columns(nw.when(nw.col("scale") == 0).then(float("nan")).otherwise(nw.col("scale")).alias("scale"))
    else:
        scale = train_nw.select([id_col] + scale_expr)
        group_cols = [id_col]
        scale = train_nw.select([id_col] + scale_expr)
        scale = scale.group_by(id_col).agg([nw.col("scale").mean()])
        full_nw = loss_nw.join(scale, on=group_cols, how="left")

    res = full_nw.select(
        [
            *group_cols,
            *[
                (nw.col(model) / nw.col("scale")).fill_nan(0).alias(model)
                for model in models
            ],
        ]
    )
    res = res.group_by(group_cols).agg([nw.col(m).mean().alias(m) for m in models])
    res = res.to_native()

    return res

=======
    if isinstance(df, pd.DataFrame):
        ins_means = train_df.groupby(id_col)[target_col].mean().rename("insample_mean")
        abs_err_sum = (
            (df[models].sub(df[target_col], axis=0))
            .abs()
            .groupby(df[id_col], observed=True)
            .sum()
        )
        res = abs_err_sum.div(ins_means, axis=0)
        res.index.name = id_col
        return res.reset_index()
    else:
        ins_means = train_df.group_by(id_col).agg(
            pl.col(target_col).mean().alias("insample_mean")
        )
        abs_err = _pl_agg_expr(
            df,
            models,
            id_col,
            lambda m: pl.col(m).sub(pl.col(target_col)).abs().alias(m),
            agg="sum",
        )
        res = (
            abs_err.join(ins_means, on=id_col, how="left")
            .with_columns(
                [(pl.col(m) / pl.col("insample_mean")).alias(m) for m in models]
            )
            .drop("insample_mean")
        )
        return res
>>>>>>> 9d04932f
    
@_base_docstring
def linex(
    df: DFType,
    models: List[str],
    a: float = 1.0,
    id_col: str = "unique_id",
    target_col: str = "y",
    cutoff_col: str = "cutoff",
) -> DFType:
    """
    Linex Loss

    The Linex (Linear Exponential) loss penalizes over- and under-forecasting
    asymmetrically depending on the parameter a.

    - If a > 0, under-forecasting (y > y_hat) is penalized more.
    - If a < 0, over-forecasting (y_hat > y) is penalized more.
    - a must not be 0.
    """
    if np.isclose(a, 0.0):
        raise ValueError("Parameter a in Linex loss must be non-zero.")

    if cutoff_col in df.columns:
        group_cols = [cutoff_col, id_col]
    else:
        group_cols = [id_col]

    res = nw.from_native(df)
    res = res.with_columns([((a * (nw.col(m) - nw.col(target_col))).exp() - (a * (nw.col(m) - nw.col(target_col))) - 1).alias(m) for m in models])
    res = res.group_by(group_cols).agg([nw.col(m).mean().alias(m) for m in models])
    res = res.to_native()

    return res

def _zero_to_nan(series: Union[pd.Series, "pl.Expr"]) -> Union[pd.Series, "pl.Expr"]:
    if isinstance(series, pd.Series):
        res = series.replace(0, np.nan)
    else:
        res = pl.when(series == 0).then(float("nan")).otherwise(series.abs())
    return res

@_base_docstring
def mape(
    df: DFType,
    models: List[str],
    id_col: str = "unique_id",
    target_col: str = "y",
    cutoff_col: str = "cutoff"
) -> DFType:
    """Mean Absolute Percentage Error (MAPE)

    MAPE measures the relative prediction
    accuracy of a forecasting method by calculating the percentual deviation
    of the prediction and the observed value at a given time and
    averages these devations over the length of the series.
    The closer to zero an observed value is, the higher penalty MAPE loss
    assigns to the corresponding error."""
    if cutoff_col in df.columns:
        group_cols = [cutoff_col, id_col]
    else:
        group_cols = [id_col]

    res = nw.from_native(df)
    res = res.with_columns([(nw.col(m) - nw.col(target_col)).abs() / (nw.when(nw.col(target_col) == 0.0).then(float("nan")).otherwise(nw.col(target_col).abs())).alias(m) for m in models])
    res = res.group_by(group_cols).agg([nw.col(m).mean().alias(m) for m in models])
    res = res.to_native()

    return res


@_base_docstring
def smape(
    df: DFType,
    models: List[str],
    id_col: str = "unique_id",
    target_col: str = "y",
    cutoff_col: str = "cutoff"
) -> DFType:
    """Symmetric Mean Absolute Percentage Error (SMAPE)

    SMAPE measures the relative prediction
    accuracy of a forecasting method by calculating the relative deviation
    of the prediction and the observed value scaled by the sum of the
    absolute values for the prediction and observed value at a
    given time, then averages these devations over the length
    of the series. This allows the SMAPE to have bounds between
    0% and 100% which is desirable compared to normal MAPE that
    may be undetermined when the target is zero."""

    if cutoff_col in df.columns:
        group_cols = [cutoff_col, id_col]
    else:
        group_cols = [id_col]

    res = nw.from_native(df)
    res = res.with_columns([(nw.col(m) - nw.col(target_col)).abs() / (nw.when((nw.col(target_col).abs() + nw.col(m).abs()) == 0.0).then(float("nan")).otherwise(nw.col(target_col).abs() + nw.col(m).abs())).alias(m) for m in models])
    res = res.group_by(group_cols).agg([nw.col(m).mean().alias(m) for m in models])
    res = res.to_native()

    return res

def mase(
    df: DFType,
    models: List[str],
    seasonality: int,
    train_df: DFType,
    id_col: str = "unique_id",
    target_col: str = "y",
    time_col: str = "ds",
    cutoff_col: str = "cutoff"
) -> DFType:
    """Mean Absolute Scaled Error (MASE)

    MASE measures the relative prediction
    accuracy of a forecasting method by comparinng the mean absolute errors
    of the prediction and the observed value against the mean
    absolute errors of the seasonal naive model.
    The MASE partially composed the Overall Weighted Average (OWA),
    used in the M4 Competition.

    Args:
        df (pandas or polars DataFrame): Input dataframe with id, actuals and predictions.
        models (list of str): Columns that identify the models predictions.
        seasonality (int): Main frequency of the time series;
            Hourly 24, Daily 7, Weekly 52, Monthly 12, Quarterly 4, Yearly 1.
        train_df (pandas or polars DataFrame): Training dataframe with id and actual values. Must be sorted by time.
        id_col (str, optional): Column that identifies each serie. Defaults to 'unique_id'.
        target_col (str, optional): Column that contains the target. Defaults to 'y'.
        time_col (str, optional): Column that contains the time values. Defaults to 'ds'.
        cutoff_col (str, optional): Column that identifies the cutoff point for each forecast cv. Defaults to 'cutoff'.

    Returns:
        pandas or polars DataFrame: dataframe with one row per id and one column per model.

    References:
        [1] https://robjhyndman.com/papers/mase.pdf
    """
    mean_abs_err = mae(df, models, id_col, target_col, cutoff_col)
        
    return _scale_loss(
        loss_df=mean_abs_err,
        scale_type="absolute_error",
        models=models,
        seasonality=seasonality,
        train_df=train_df,
        id_col=id_col,
        target_col=target_col,
        time_col=time_col,
        cutoff_col=cutoff_col,
    )


def rmae(
    df: DFType,
    models: List[str],
    baseline: str,
    id_col: str = "unique_id",
    target_col: str = "y",
) -> DFType:
    """Relative Mean Absolute Error (RMAE)

    Calculates the RAME between two sets of forecasts (from two different forecasting methods).
    A number smaller than one implies that the forecast in the
    numerator is better than the forecast in the denominator.

    Args:
        df (pandas or polars DataFrame): Input dataframe with id, times, actuals and predictions.
        models (list of str): Columns that identify the models predictions.
        baseline (str): Column that identifies the baseline model predictions.
        id_col (str, optional): Column that identifies each serie. Defaults to 'unique_id'.
        target_col (str, optional): Column that contains the target. Defaults to 'y'.

    Returns:
        pandas or polars DataFrame: dataframe with one row per id and one column per model.
    """
    numerator = mae(df, models, id_col, target_col)
    denominator = mae(df, [baseline], id_col, target_col)
    if ufp.is_nan(denominator[baseline]).any():
        raise ValueError(f"baseline model ({baseline}) contains NaNs.")
    denominator = ufp.rename(denominator, {baseline: f"{baseline}_denominator"})
    res = ufp.join(numerator, denominator, on=id_col)
    if isinstance(numerator, pd.DataFrame):
        for model in models:
            res[model] = (
                res[model].div(_zero_to_nan(res[f"{baseline}_denominator"])).fillna(0)
            )
        res = res[[id_col, *models]]
    else:

        def gen_expr(model, baseline) -> pl_Expr:
            denominator = _zero_to_nan(pl.col(f"{baseline}_denominator"))
            return pl.col(model).truediv(denominator).fill_nan(0).alias(model)

        exprs: List[pl_Expr] = [gen_expr(m, baseline) for m in models]
        res = res.select([id_col, *exprs])
    return res


def nd(
    df: DFType,
    models: List[str],
    id_col: str = "unique_id",
    target_col: str = "y",
    cutoff_col: str = "cutoff"
) -> DFType:
    """Normalized Deviation (ND)

    ND measures the relative prediction
    accuracy of a forecasting method by calculating the
    sum of the absolute deviation of the prediction and the true
    value at a given time and dividing it by the sum of the absolute
    value of the ground truth.

    Args:
        df: Input dataframe with id, times, actuals and predictions.
        models: Columns that identify the models predictions.
        id_col: Column that identifies each serie. Defaults to 'unique_id'.
        target_col: Column that contains the target. Defaults to 'y'.
        cutoff_col: Column that identifies the cutoff point for each forecast cv. Defaults to 'cutoff'.

    Returns:
        Dataframe with one row per id and one column per model.
    """
    group_cols: list[str]
    if cutoff_col in df.columns:
        group_cols = [cutoff_col, id_col]
    else:
        group_cols = [id_col]

    res = nw.from_native(df)
    nom = res.with_columns([(nw.col(target_col) - nw.col(m)).abs().alias(m) for m in models])
    nom = nom.group_by(group_cols).agg([nw.col(m).sum().alias(m) for m in models])

    denom = res.with_columns([nw.col(target_col).abs()])
    denom = denom.group_by(group_cols).agg([nw.col(target_col).sum().alias(target_col)])

    res = nom.join(denom, on=group_cols, how="left")

    res = res.select(
        [
            *group_cols,
            *[
                (nw.col(model) / (nw.col(target_col))).fill_nan(0).alias(model)
                for model in models
            ],
        ]
    )
    res = res.to_native()

    return res    


def msse(
    df: DFType,
    models: List[str],
    seasonality: int,
    train_df: DFType,
    id_col: str = "unique_id",
    target_col: str = "y",
    time_col: str = "ds",
    cutoff_col: str = "cutoff",
) -> DFType:
    """Mean Squared Scaled Error (MSSE)

    MSSE measures the relative prediction
    accuracy of a forecasting method by comparinng the mean squared errors
    of the prediction and the observed value against the mean
    squared errors of the seasonal naive model.

    Args:
        df (pandas or polars DataFrame): Input dataframe with id, actuals and predictions.
        models (list of str): Columns that identify the models predictions.
        seasonality (int): Main frequency of the time series;
            Hourly 24, Daily 7, Weekly 52, Monthly 12, Quarterly 4, Yearly 1.
        train_df (pandas or polars DataFrame): Training dataframe with id and actual values. Must be sorted by time.
        id_col (str, optional): Column that identifies each serie. Defaults to 'unique_id'.
        target_col (str, optional): Column that contains the target. Defaults to 'y'.
        time_col (str, optional): Column that contains the time values. Defaults to 'ds'.
        cutoff_col (str, optional): Column that identifies the cutoff point for each forecast cv. Defaults to 'cutoff'.

    Returns:
        pandas or polars DataFrame: dataframe with one row per id and one column per model.

    References:
        [1] https://otexts.com/fpp3/accuracy.html
    """
    mean_sq_err = mse(df=df, models=models, id_col=id_col, target_col=target_col)
    return _scale_loss(
        loss_df=mean_sq_err,
        scale_type="squared_error",
        models=models,
        seasonality=seasonality,
        train_df=train_df,
        id_col=id_col,
        target_col=target_col,
        time_col=time_col,
        cutoff_col=cutoff_col,
    )


def rmsse(
    df: DFType,
    models: List[str],
    seasonality: int,
    train_df: DFType,
    id_col: str = "unique_id",
    target_col: str = "y",
    cutoff_col: str = "cutoff",
) -> DFType:
    res = msse(
        df,
        models=models,
        seasonality=seasonality,
        train_df=train_df,
        id_col=id_col,
        target_col=target_col,
        cutoff_col=cutoff_col,
    )
    res_nw = nw.from_native(res)
    res_nw = res_nw.with_columns([(nw.col(m) ** 2).alias(m) for m in models])
    res = res_nw.to_native()

    return res


rmsse.__doc__ = msse.__doc__.replace(  # type: ignore[union-attr]
    "Mean Squared Scaled Error (MSSE)", "Root Mean Squared Scaled Error (RMSSE)"
)


def quantile_loss(
    df: DFType,
    models: Dict[str, str],
    q: float = 0.5,
    id_col: str = "unique_id",
    target_col: str = "y",
    cutoff_col: str = "cutoff",
) -> DFType:
    """Quantile Loss (QL)

    QL measures the deviation of a quantile forecast.
    By weighting the absolute deviation in a non symmetric way, the
    loss pays more attention to under or over estimation.
    A common value for q is 0.5 for the deviation from the median.

    Args:
        df (pandas or polars DataFrame): Input dataframe with id, times, actuals and predictions.
        models (dict from str to str): Mapping from model name to the model predictions for the specified quantile.
        q (float, optional): Quantile for the predictions' comparison. Defaults to 0.5.
        id_col (str, optional): Column that identifies each serie. Defaults to 'unique_id'.
        target_col (str, optional): Column that contains the target. Defaults to 'y'.
        cutoff_col (str, optional): Column that identifies the cutoff point for each forecast cv. Defaults to 'cutoff'.

    Returns:
        pandas or polars DataFrame: dataframe with one row per id and one column per model.
    """
    if cutoff_col in df.columns:
        group_cols = [cutoff_col, id_col]
    else:
        group_cols = [id_col]

    res = nw.from_native(df)
    res = res.with_columns([(nw.col(target_col) - nw.col(m)).alias(m) for m in models])
    res = res.with_columns([(nw.when(nw.col(m) >= 0).then(q * nw.col(m)).otherwise((q - 1) * nw.col(m))).alias(m) for m in models])
    res = res.group_by(group_cols).agg([nw.col(m).mean().alias(m) for m in models])
    res = res.to_native()

    return res

def scaled_quantile_loss(
    df: DFType,
    models: Dict[str, str],
    seasonality: int,
    train_df: DFType,
    q: float = 0.5,
    id_col: str = "unique_id",
    target_col: str = "y",
    time_col: str = "ds",
    cutoff_col: str = "cutoff",
) -> DFType:
    """Scaled Quantile Loss (SQL)

    SQL measures the deviation of a quantile forecast scaled by
    the mean absolute errors of the seasonal naive model.
    By weighting the absolute deviation in a non symmetric way, the
    loss pays more attention to under or over estimation.
    A common value for q is 0.5 for the deviation from the median.
    This was the official measure used in the M5 Uncertainty competition
    with seasonality = 1.

    Args:
        df (pandas or polars DataFrame): Input dataframe with id, times, actuals and predictions.
        models (dict from str to str): Mapping from model name to the model predictions for the specified quantile.
        seasonality (int): Main frequency of the time series;
            Hourly 24, Daily 7, Weekly 52, Monthly 12, Quarterly 4, Yearly 1.
        train_df (pandas or polars DataFrame): Training dataframe with id and actual values. Must be sorted by time.
        q (float, optional): Quantile for the predictions' comparison. Defaults to 0.5.
        id_col (str, optional): Column that identifies each serie. Defaults to 'unique_id'.
        target_col (str, optional): Column that contains the target. Defaults to 'y'.
        time_col (str, optional): Column that contains the time values. Defaults to 'ds'.
        cutoff_col (str, optional): Column that identifies the cutoff point for each forecast cv. Defaults to 'cutoff'.

    Returns:
        pandas or polars DataFrame: dataframe with one row per id and one column per model.

    References:
        [1] https://www.sciencedirect.com/science/article/pii/S0169207021001722
    """
    q_loss = quantile_loss(
        df=df, models=models, q=q, id_col=id_col, target_col=target_col, cutoff_col=cutoff_col
    )
    return _scale_loss(
        loss_df=q_loss,
        scale_type="absolute_error",
        models=list(models.keys()),
        seasonality=seasonality,
        train_df=train_df,
        id_col=id_col,
        target_col=target_col,
        time_col=time_col,
        cutoff_col=cutoff_col,
    )


def mqloss(
    df: DFType,
    models: Dict[str, List[str]],
    quantiles: np.ndarray,
    id_col: str = "unique_id",
    target_col: str = "y",
    cutoff_col: str = "cutoff"
) -> DFType:
    """Multi-Quantile loss (MQL)

    MQL calculates the average multi-quantile Loss for
    a given set of quantiles, based on the absolute
    difference between predicted quantiles and observed values.

    The limit behavior of MQL allows to measure the accuracy
    of a full predictive distribution with
    the continuous ranked probability score (CRPS). This can be achieved
    through a numerical integration technique, that discretizes the quantiles
    and treats the CRPS integral with a left Riemann approximation, averaging over
    uniformly distanced quantiles.

    Args:
        df (pandas or polars DataFrame): Input dataframe with id, times, actuals and predictions.
        models (dict from str to list of str): Mapping from model name to the model predictions for each quantile.
        quantiles (numpy array): Quantiles to compare against.
        id_col (str, optional): Column that identifies each serie. Defaults to 'unique_id'.
        target_col (str, optional): Column that contains the target. Defaults to 'y'.
        cutoff_col (str, optional): Column that identifies the cutoff point for each forecast cv. Defaults to 'cutoff'.

    Returns:
        pandas or polars DataFrame: dataframe with one row per id and one column per model.

    References:
        [1] https://www.jstor.org/stable/2629907
    """

    # q_losses = []
    # for q in quantiles:
    #     q_models = {model: preds[i] for model, preds in models.items() for i, quantile in enumerate(quantiles) if np.isclose(quantile, q)}
    #     q_loss = quantile_loss(df, q_models, q, id_col, target_col, cutoff_col)
    #     q_losses.append(q_loss)
    # res = nw.concat(q_losses, how="horizontal")
    # res = res.to_native()
    if cutoff_col in df.columns:
        group_cols = [cutoff_col, id_col]
    else:
        group_cols = [id_col]
    # assert 1==2, f"{models}, {quantiles}"
    res = (
        nw.concat(
            [
                nw.from_native(quantile_loss(df, models={model: preds[i] for model, preds in models.items() for i in range(len(quantiles))}, q=q, id_col=id_col, target_col=target_col, cutoff_col=cutoff_col))
                for i, q in enumerate(quantiles)
            ]
        , how="horizontal")
    )    
    res = res.group_by(group_cols).agg([nw.col(col).mean().alias(nw.col) for col in res.columns if col not in group_cols])
    res = res.to_native()

    return res


def scaled_mqloss(
    df: DFType,
    models: Dict[str, List[str]],
    quantiles: np.ndarray,
    seasonality: int,
    train_df: DFType,
    id_col: str = "unique_id",
    target_col: str = "y",
    time_col: str = "ds",
    cutoff_col: str = "cutoff",
) -> DFType:
    """Scaled Multi-Quantile loss (SMQL)

    SMQL calculates the average multi-quantile Loss for
    a given set of quantiles, based on the absolute
    difference between predicted quantiles and observed values
    scaled by the mean absolute errors of the seasonal naive model.
    The limit behavior of MQL allows to measure the accuracy
    of a full predictive distribution with
    the continuous ranked probability score (CRPS). This can be achieved
    through a numerical integration technique, that discretizes the quantiles
    and treats the CRPS integral with a left Riemann approximation, averaging over
    uniformly distanced quantiles.
    This was the official measure used in the M5 Uncertainty competition
    with seasonality = 1.

    Args:
        df (pandas or polars DataFrame): Input dataframe with id, times, actuals and predictions.
        models (dict from str to list of str): Mapping from model name to the model predictions for each quantile.
        quantiles (numpy array): Quantiles to compare against.
        seasonality (int): Main frequency of the time series;
            Hourly 24, Daily 7, Weekly 52, Monthly 12, Quarterly 4, Yearly 1.
        train_df (pandas or polars DataFrame): Training dataframe with id and actual values. Must be sorted by time.
        id_col (str, optional): Column that identifies each serie. Defaults to 'unique_id'.
        target_col (str, optional): Column that contains the target. Defaults to 'y'.
        time_col (str, optional): Column that contains the time values. Defaults to 'ds'.
        cutoff_col (str, optional): Column that identifies the cutoff point for each forecast cv. Defaults to 'cutoff'.

    Returns:
        pandas or polars DataFrame: dataframe with one row per id and one column per model.

    References:
        [1] https://www.sciencedirect.com/science/article/pii/S0169207021001722
    """
    mq_loss = mqloss(
        df=df, models=models, quantiles=quantiles, id_col=id_col, target_col=target_col, cutoff_col=cutoff_col
    )
    return _scale_loss(
        loss_df=mq_loss,
        scale_type="absolute_error",
        models=list(models.keys()),
        seasonality=seasonality,
        train_df=train_df,
        id_col=id_col,
        target_col=target_col,
        time_col=time_col,
        cutoff_col=cutoff_col,
    )


def coverage(
    df: DFType,
    models: List[str],
    level: int,
    id_col: str = "unique_id",
    target_col: str = "y",
    cutoff_col: str = "cutoff",
) -> DFType:
    """Coverage of y with y_hat_lo and y_hat_hi.

    Args:
        df (pandas or polars DataFrame): Input dataframe with id, times, actuals and predictions.
        models (list of str): Columns that identify the models predictions.
        level (int): Confidence level used for intervals.
        id_col (str, optional): Column that identifies each serie. Defaults to 'unique_id'.
        target_col (str, optional): Column that contains the target. Defaults to 'y'.
        cutoff_col (str, optional): Column that identifies the cutoff point for each forecast cv. Defaults to 'cutoff'.

    Returns:
        pandas or polars DataFrame: dataframe with one row per id and one column per model.

    References:
        [1] https://www.jstor.org/stable/2629907
    """
    if cutoff_col in df.columns:
        group_cols = [cutoff_col, id_col]
    else:
        group_cols = [id_col]

    res = nw.from_native(df)
    res = res.with_columns([(nw.col(target_col).is_between(nw.col(f"{m}-lo-{level}"), nw.col(f"{m}-hi-{level}"))).alias(m) for m in models])
    res = res.group_by(group_cols).agg([nw.col(m).mean().alias(m) for m in models])
    res = res.to_native()

    return res


def calibration(
    df: DFType,
    models: Dict[str, str],
    id_col: str = "unique_id",
    target_col: str = "y",
    cutoff_col: str = "cutoff",
) -> DFType:
    """
    Fraction of y that is lower than the model's predictions.

    Args:
        df (pandas or polars DataFrame): Input dataframe with id, times, actuals and predictions.
        models (dict from str to str): Mapping from model name to the model predictions.
        id_col (str, optional): Column that identifies each serie. Defaults to 'unique_id'.
        target_col (str, optional): Column that contains the target. Defaults to 'y'.
        cutoff_col (str, optional): Column that identifies the cutoff point for each forecast cv. Defaults to 'cutoff'.

    Returns:
        pandas or polars DataFrame: dataframe with one row per id and one column per model.

    References:
        [1] https://www.jstor.org/stable/2629907
    """
    if cutoff_col in df.columns:
        group_cols = [cutoff_col, id_col]
    else:
        group_cols = [id_col]

    res = nw.from_native(df)
    res = res.with_columns([(nw.col(target_col) <= nw.col(m)).alias(m) for m in list(models.items())])
    res = res.group_by(group_cols).agg([nw.col(m).mean().alias(m) for m in list(models.items())])
    res = res.to_native()

    return res


def scaled_crps(
    df: DFType,
    models: Dict[str, List[str]],
    quantiles: np.ndarray,
    id_col: str = "unique_id",
    target_col: str = "y",
    cutoff_col: str = "cutoff",
) -> DFType:
    """Scaled Continues Ranked Probability Score

    Calculates a scaled variation of the CRPS, as proposed by Rangapuram (2021),
    to measure the accuracy of predicted quantiles `y_hat` compared to the observation `y`.
    This metric averages percentual weighted absolute deviations as
    defined by the quantile losses.

    Args:
        df (pandas or polars DataFrame): Input dataframe with id, times, actuals and predictions.
        models (dict from str to list of str): Mapping from model name to the model predictions for each quantile.
        quantiles (numpy array): Quantiles to compare against.
        id_col (str, optional): Column that identifies each serie. Defaults to 'unique_id'.
        target_col (str, optional): Column that contains the target. Defaults to 'y'.
        cutoff_col (str, optional): Column that identifies the cutoff point for each forecast cv. Defaults to 'cutoff'.

    Returns:
        pandas or polars DataFrame: dataframe with one row per id and one column per model.

    References:
        [1] https://proceedings.mlr.press/v139/rangapuram21a.html
    """
    eps: np.float64 = np.finfo(np.float64).eps
    quantiles = np.asarray(quantiles)
    loss = mqloss(df, models, quantiles, id_col, target_col, cutoff_col)
    loss_nw = nw.from_native(loss)

    if cutoff_col in df.columns:
        group_cols = [cutoff_col, id_col]
    else:
        group_cols = [id_col]

    df_nw = nw.from_native(df)
    grouped_df = df_nw.group_by(group_cols)
    sizes = grouped_df.len()
    norm = grouped_df.agg(nw.col(target_col).abs().sum().alias("norm"))
    loss_nw = loss_nw.join(sizes, on=group_cols, how="left")
    loss_nw = loss_nw.join(norm, on=group_cols, how="left")
    loss_nw = loss_nw.with_columns([((2 * nw.col(m) * nw.col("len")) / (nw.col("norm") + eps)).alias(m) for m in list(models.keys())])
    res = loss_nw.group_by(group_cols).agg([nw.col(m).mean().alias(m) for m in list(models.keys())])
    res = res.to_native()
    
    return res


def tweedie_deviance(
    df: DFType,
    models: List[str],
    power: float = 1.5,
    id_col: str = "unique_id",
    target_col: str = "y",
    cutoff_col: str = "cutoff"
) -> DFType:
    """
    Compute the Tweedie deviance loss for one or multiple models, grouped by an identifier.

    Each group's deviance is calculated using the mean_tweedie_deviance function, which
    measures the deviation between actual and predicted values under the Tweedie distribution.

    The `power` parameter defines the specific compound distribution:
      - 1: Poisson
      - (1, 2): Compound Poisson-Gamma
      - 2: Gamma
      - >2: Inverse Gaussian

    Args:
        df (pandas or polars DataFrame): Input dataframe with id, actuals and predictions.
        models (list of str): Columns that identify the models predictions.
        power (float, optional): Tweedie power parameter. Determines the compound distribution. Defaults to 1.5.
        id_col (str, optional): Column that identifies each serie. Defaults to 'unique_id'.
        target_col (str, optional): Column that contains the target. Defaults to 'y'.
        cutoff_col (str, optional): Column that identifies the cutoff point for each forecast cv. Defaults to 'cutoff'.

    Returns:
        pandas or polars DataFrame: DataFrame with one row per id and one column per model, containing the mean Tweedie deviance.

    References:
        [1] https://en.wikipedia.org/wiki/Tweedie_distribution

    """
    if power < 0:
        raise ValueError("Power must be non-negative.")
    elif power >= 2 and np.any(df[[target_col]] <= 0):
        raise ValueError(
            f"Power {power} requires all target values to be strictly positive."
        )

    if np.any(df[models] <= 0):
        raise ValueError(
            "All predictions must be strictly positive for Tweedie deviance."
        )

    if cutoff_col in df.columns:
        group_cols = [cutoff_col, id_col]
    else:
        group_cols = [id_col]


    if power == 0:

        def gen_expr(model):
            return ((nw.col(model) - nw.col(target_col)) ** 2).alias(model)

    elif power == 1:

        def gen_expr(model):
            return (
                nw.when(nw.col(target_col) == 0)
                .then(2 * nw.col(model))
                .otherwise(
                    2
                    * (
                        nw.col(target_col)
                        * (nw.col(target_col).log() - nw.col(model).log())
                        - (nw.col(target_col) - nw.col(model))
                    )
                )
                .alias(model)
            )

    elif power == 2:

        def gen_expr(model):
            return (
                2
                * (nw.col(model).log() - nw.col(target_col).log())
                 + (nw.col(target_col) / (nw.col(model)))
                - 1
            ).alias(model)

    else:

        def gen_expr(model):
            return (
                2
                * (
                    nw.col(target_col)
                    .clip(0)
                    ** (2 - power)
                    / ((1 - power) * (2 - power))
                )
                + (
                    nw.col(target_col)
                    * (nw.col(model) ** (1 - power))
                    / (1 - power)
                )
                + (nw.col(model) ** (2 - power) / (2 - power))
            ).alias(model)

    res = nw.from_native(df)
    res = res.with_columns([gen_expr(m) for m in models])
    res = res.group_by(group_cols).agg([nw.col(m).mean().alias(m) for m in models])
    res = res.to_native()

    return res<|MERGE_RESOLUTION|>--- conflicted
+++ resolved
@@ -288,7 +288,6 @@
     The sPIS metric scales the sum of absolute forecast errors by the mean in-sample demand,
     yielding a scale-independent bias measure that can be aggregated across series.
     """
-<<<<<<< HEAD
 
     loss_df = pis(df, models, id_col, target_col, cutoff_col)
 
@@ -324,38 +323,6 @@
 
     return res
 
-=======
-    if isinstance(df, pd.DataFrame):
-        ins_means = train_df.groupby(id_col)[target_col].mean().rename("insample_mean")
-        abs_err_sum = (
-            (df[models].sub(df[target_col], axis=0))
-            .abs()
-            .groupby(df[id_col], observed=True)
-            .sum()
-        )
-        res = abs_err_sum.div(ins_means, axis=0)
-        res.index.name = id_col
-        return res.reset_index()
-    else:
-        ins_means = train_df.group_by(id_col).agg(
-            pl.col(target_col).mean().alias("insample_mean")
-        )
-        abs_err = _pl_agg_expr(
-            df,
-            models,
-            id_col,
-            lambda m: pl.col(m).sub(pl.col(target_col)).abs().alias(m),
-            agg="sum",
-        )
-        res = (
-            abs_err.join(ins_means, on=id_col, how="left")
-            .with_columns(
-                [(pl.col(m) / pl.col("insample_mean")).alias(m) for m in models]
-            )
-            .drop("insample_mean")
-        )
-        return res
->>>>>>> 9d04932f
     
 @_base_docstring
 def linex(
